%% This file is provided to you under the Apache License,
%% Version 2.0 (the "License"); you may not use this file
%% except in compliance with the License.  You may obtain
%% a copy of the License at

%%   http://www.apache.org/licenses/LICENSE-2.0

%% Unless required by applicable law or agreed to in writing,
%% software distributed under the License is distributed on an
%% "AS IS" BASIS, WITHOUT WARRANTIES OR CONDITIONS OF ANY
%% KIND, either express or implied.  See the License for the
%% specific language governing permissions and limitations
%% under the License.

%% Copyright (c) 2007-2010 Basho Technologies, Inc.  All Rights Reserved.
-module(mi_incdex).
-include("merge_index.hrl").
-author("Rusty Klophaus <rusty@basho.com>").
-export([
    open/2,
    clear/1,
    size/1,
    lookup/2,
    lookup_nocreate/2,
    lookup/3,
    select/3,
    select/4,
    invert/1,
    test/0
]).

-record(incdex, {
    filename,
    options,
    handle,
    last_id,
    table
}).

%%% A memory-cached, disk-backed, sequentially-incrementing
%%% index. Upon a lookup, if the incdex does not already have the
%%% specified term, then the term is appended to the incdex file along
%%% with a new integer id.  IDs are sequential integers.

%% Open an incdex on the specified file.
%% Returns a new incdex structure.
open(Filename, Options) ->
    %% Open the existing incdex file...
    filelib:ensure_dir(Filename),
<<<<<<< HEAD
    ReadBuffer = 1024 * 1024,
    WriteInterval = proplists:get_value(write_interval, Options, 2 * 1000),
    WriteBuffer = proplists:get_value(write_buffer, Options, 1024 * 1024),
    {ok, FH} = file:open(Filename, [read, {read_ahead, ReadBuffer}, write, {delayed_write, WriteBuffer, WriteInterval}, raw, binary]),
=======
%%     ReadBuffer = 1024 * 1024,
%%     WriteInterval = proplists:get_value(write_interval, Options, 2 * 1000),
%%     WriteBuffer = proplists:get_value(write_buffer, Options, 1024 * 1024),
    {ok, FH} = file:open(Filename, [read, write, raw, binary]),
>>>>>>> 634a84a8

    %% Read into an ets table...
    Table = ets:new(incdex, [ordered_set, public]),
    LastID = open_inner(FH, Table, 0),

    %% Return the incdex...
    #incdex { filename=Filename, options=Options, handle=FH, table=Table, last_id=LastID }.

%% Called by open. Puts each value of the incdex file into the
%% #incdex.tree.
open_inner(FH, Table, LastID) ->
    case mi_utils:read_value(FH) of
        {ok, {Key, ID}} ->
            ets:insert(Table, {Key, ID}),
            NewLastID = lists:max([ID, LastID]),
            open_inner(FH, Table, NewLastID);
        eof ->
            LastID
    end.

clear(Incdex) ->
    mi_utils:create_empty_file(Incdex#incdex.filename),
    open(Incdex#incdex.filename, Incdex#incdex.options).

size(Incdex) ->
    Table = Incdex#incdex.table,
    ets:info(Table, size).

%% Same as lookup(Key, Incdex, true).
lookup(Key, Incdex) ->
    lookup(Key, Incdex, true).

lookup_nocreate(Key, Incdex) ->
    Result = lookup(Key, Incdex, false),
    element(1, Result).

%% Returns the ID associated with a key, or creates it if it doesn't
%% exist. Writes out to the incdex file if a creation is needed.
lookup(Key, Incdex, true) ->
    %% Look up the entry...
    Table = Incdex#incdex.table,
    case ets:lookup(Table, Key) of
        [{Key, ID}] ->
            {ID, Incdex};
        [] ->
            %% Write to table...
            ID = Incdex#incdex.last_id + 1,
            ets:insert(Table, {Key, ID}),

            %% Write to disk...
            FH = Incdex#incdex.handle,
            mi_utils:write_value(FH, {Key, ID}),

            %% Return...
            {ID, Incdex#incdex { last_id=ID }}
    end;

%% Returns the ID of the provided key, or 0 if it doesn't exist.
lookup(Key, Incdex, false) ->
    Table = Incdex#incdex.table,
    case ets:lookup(Table, Key) of
        [{Key, ID}] -> {ID, Incdex};
        [] -> {0, Incdex}
    end.

select(StartKey, EndKey, Incdex) ->
    select(StartKey, EndKey, all, Incdex).

select(StartKey, EndKey, Size, Incdex) ->
    Table = Incdex#incdex.table,
    Key = mi_utils:ets_next(Table, StartKey),
    Iterator = {Table, Key, EndKey},
    select_1(Iterator, Size, []).

select_1({_Table, Key, EndKey}, _Size, Acc)
when Key == '$end_of_table' orelse (EndKey /= all andalso Key > EndKey) ->
    lists:reverse(Acc);
select_1({Table, Key, EndKey}, Size, Acc) ->
    case Size == all orelse typesafe_size(Key) == Size of
        true ->
            NextKey = ets:next(Table, Key),
            [{Key, ID}] = ets:lookup(Table, Key),
            select_1({Table, NextKey, EndKey}, Size, [{Key, ID}|Acc]);
        false ->
            NextKey = ets:next(Table, Key),
            select_1({Table, NextKey, EndKey}, Size, Acc)
    end.

%% Normally, an incdex maps a key to some sequentially incremented ID
%% value. invert/1 inverts the index, returning a gb_tree where the
%% key and value are swapped. In other words, mapping the ID value to
%% the key.
invert(Incdex) ->
    Table = Incdex#incdex.table,
    F = fun({Key, ID}, AccIn) ->
        gb_trees:insert(Key, ID, AccIn)
    end,
    ets:foldl(F, gb_trees:empty(), Table).

typesafe_size(Term) when is_binary(Term) -> erlang:size(Term);
typesafe_size(Term) when is_list(Term) -> length(Term).

test() ->
    IncdexA = open("/tmp/test_incdex", []),

    %% Return 0 if something is not found...
    0 = lookup_nocreate("missing", IncdexA),

    %% Start incrementing at 1...
    {1, IncdexA1} = lookup("found1", IncdexA),
    {1, IncdexA2} = lookup("found1", IncdexA1, true),
    {1, IncdexA3} = lookup("found1", IncdexA2, false),

    %% Get the next value...
    {2, IncdexA4} = lookup("found2", IncdexA3),
    {2, IncdexA5} = lookup("found2", IncdexA4, true),
    {2, IncdexA6} = lookup("found2", IncdexA5, false),

    %% Missing should still be missing...
    0 = lookup_nocreate("missing", IncdexA6),

    %% Now, open another one...
    IncdexB = open("/tmp/test_incdex", []),
    1 = lookup_nocreate("found1", IncdexB),
    2 = lookup_nocreate("found2", IncdexB),
    all_tests_passed.<|MERGE_RESOLUTION|>--- conflicted
+++ resolved
@@ -47,17 +47,10 @@
 open(Filename, Options) ->
     %% Open the existing incdex file...
     filelib:ensure_dir(Filename),
-<<<<<<< HEAD
     ReadBuffer = 1024 * 1024,
     WriteInterval = proplists:get_value(write_interval, Options, 2 * 1000),
     WriteBuffer = proplists:get_value(write_buffer, Options, 1024 * 1024),
     {ok, FH} = file:open(Filename, [read, {read_ahead, ReadBuffer}, write, {delayed_write, WriteBuffer, WriteInterval}, raw, binary]),
-=======
-%%     ReadBuffer = 1024 * 1024,
-%%     WriteInterval = proplists:get_value(write_interval, Options, 2 * 1000),
-%%     WriteBuffer = proplists:get_value(write_buffer, Options, 1024 * 1024),
-    {ok, FH} = file:open(Filename, [read, write, raw, binary]),
->>>>>>> 634a84a8
 
     %% Read into an ets table...
     Table = ets:new(incdex, [ordered_set, public]),
